--- conflicted
+++ resolved
@@ -1,13 +1,4 @@
 import Vapor
-
-<<<<<<< HEAD
-func routes(_ app: Application) throws {
-    let api = app.grouped("api")
-
-    // API: busca textual entre vários elementos.
-    api.get("busca") { req in
-        try await SearchController.shared.searchFor(req)
-=======
 
 func routes(_ app: RoutesBuilder) throws {
     // Página principal: carrega o frontend
@@ -32,45 +23,32 @@
 /// Rotas usadas pela API.
 private func api_routes(_ api: RoutesBuilder) {
     // API: resposta padrão
-    api.get("") { req -> Response in
+    api.get("") { _ -> Response in
         throw Abort(.noContent)
     }
 
     // API: busca textual entre vários elementos.
     api.get("busca") { req in
-        try SearchController.shared.searchFor(req)
->>>>>>> bc4260a4
+        try await SearchController.shared.searchFor(req)
     }
 
     // API: dados para a página de uma disciplina
     api.get("disciplina", ":code") { req in
-<<<<<<< HEAD
         try await req.disciplines.fetchDiscipline(req)
-=======
-        try Discipline.Controller.shared.fetchDiscipline(req)
->>>>>>> bc4260a4
     }
 
     // API: dados para a página de um curso
     api.get("curso", ":code") { req in
-<<<<<<< HEAD
-        return try await req.courses.fetchCourse(req)
-=======
-        try Course.Controller.shared.fetchCourse(req)
->>>>>>> bc4260a4
+        try await req.courses.fetchCourse(req)
     }
 
     // API: dados para a página de árvore do curso
     api.get("curso", ":code", ":variant") { req in
-<<<<<<< HEAD
-        return try await req.courses.fetchCourseTree(req)
-=======
-        try Course.Controller.shared.fetchCourseTree(req)
+        try await req.courses.fetchCourseTree(req)
     }
 
     // API: desconhecida
-    api.get("**") { req -> Response in
+    api.get("**") { _ -> Response in
         throw Abort(.badRequest)
->>>>>>> bc4260a4
     }
 }